# Release v0.33.7

- Fixed error in `quoteGrepPattern` - was quoting a lot of things it shouldn't - tested updated to use grep
- Removed `# _IDENTICAL_ _text` and `_text.sh` which was used in a single place
<<<<<<< HEAD
- `gitMainly` logging
=======
- Fixed unlinked remote for staging and main in `gitMainly`
>>>>>>> 1d81997e
<|MERGE_RESOLUTION|>--- conflicted
+++ resolved
@@ -2,8 +2,5 @@
 
 - Fixed error in `quoteGrepPattern` - was quoting a lot of things it shouldn't - tested updated to use grep
 - Removed `# _IDENTICAL_ _text` and `_text.sh` which was used in a single place
-<<<<<<< HEAD
 - `gitMainly` logging
-=======
-- Fixed unlinked remote for staging and main in `gitMainly`
->>>>>>> 1d81997e
+- Fixed unlinked remote for staging and main in `gitMainly`
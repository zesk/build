--- conflicted
+++ resolved
@@ -11,9 +11,6 @@
 - `preCommit` tools directory is now attached to user not pid `$$`
 - Git hooks stuff is now common and extensible
 - made test loading more reliable
-<<<<<<< HEAD
 - adding `.env` for `simple-php` which is needed for testing
-- less verbose post-commit
-=======
-- adding better error handling and less verbose for `gitMainly`
->>>>>>> ac90ba07
+- less verbose `post-commit`
+- adding better error handling and less verbose for `gitMainly`
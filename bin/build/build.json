{
  "version": "v0.11.5",
<<<<<<< HEAD
  "id": "3ada36e"
=======
  "id": "594a696"
>>>>>>> b11deeaf
}<|MERGE_RESOLUTION|>--- conflicted
+++ resolved
@@ -1,8 +1,4 @@
 {
   "version": "v0.11.5",
-<<<<<<< HEAD
-  "id": "3ada36e"
-=======
-  "id": "594a696"
->>>>>>> b11deeaf
+  "id": "91ab3cd"
 }
--- conflicted
+++ resolved
@@ -1,8 +1,4 @@
 {
   "version": "v0.24.0",
-<<<<<<< HEAD
-  "id": "74cda09a"
-=======
-  "id": "5ce9b99"
->>>>>>> e16c5ab2
+  "id": "a8e03803"
 }
#!/usr/bin/env bash
#
# git tools, lame attempts have been made to have each function start with `git`.
#
# Copyright &copy; 2025 Market Acumen, Inc.
# bin: git
#
# Docs: ./documentation/source/tools/git.md
# Test: ./test/bin/git-tests.sh
#

###############################################################################
# ~~~~~~~~~~~~~~~~~~~~~~~~~~~~~~~~~~~~~~~~~~~~~~~~~~~~~~~~~~~~~~~~~~~~~~~~~~~~~
# ~~~~~~~~~~~~~~~~~~~~~~~~~~~~~~~~~██~~~~~~~~~~~~~~~~~~~~~~~~~~~~~~~~~~~~~~~~~~
# ~~~~~~~~~~~~~~~~~~~~~~~~~~~~~~~~~▀▀~~~~~██~~~~~~~~~~~~~~~~~~~~~~~~~~~~~~~~~~~
# ~~~~~~~~~~~~~~~~~~~~~▄███▄██~~~████~~~███████~~~~~~~~~~~~~~~~~~~~~~~~~~~~~~~~
# ~~~~~~~~~~~~~~~~~~~~██▀  ▀██~~~~~██~~~~~██~~~~~~~~~~~~~~~~~~~~~~~~~~~~~~~~~~~
# ~~~~~~~~~~~~~~~~~~~~██    ██~~~~~██~~~~~██~~~~~~~~~~~~~~~~~~~~~~~~~~~~~~~~~~~
# ~~~~~~~~~~~~~~~~~~~~▀██▄▄███~~▄▄▄██▄▄▄~~██▄▄▄~~~~~~~~~~~~~~~~~~~~~~~~~~~~~~~~
# ~~~~~~~~~~~~~~~~~~~~~▄▀▀▀ ██~~▀▀▀▀▀▀▀▀~~~▀▀▀▀~~~~~~~~~~~~~~~~~~~~~~~~~~~~~~~~
# ~~~~~~~~~~~~~~~~~~~~~▀████▀▀~~~~~~~~~~~~~~~~~~~~~~~~~~~~~~~~~~~~~~~~~~~~~~~~~
# ~~~~~~~~~~~~~~~~~~~~~~~~~~~~~~~~~~~~~~~~~~~~~~~~~~~~~~~~~~~~~~~~~~~~~~~~~~~~~
#------------------------------------------------------------------------------

#
# Installs the `git` binary
# Usage: gitInstall [ package ... ]
# Argument: package - Additional packages to install
# Summary: Install git if needed
#
gitInstall() {
  packageWhich git git "$@"
}

#
# Uninstalls the `git` binary
# Usage: {fn} [ package ... ]
# Argument: package - Additional packages to uninstall
# Summary: Uninstall git
#
gitUninstall() {
  packageWhichUninstall git git "$@"
}

#
# When running git operations on a deployment host, at times it's necessary to
# add the current directory (or a directory) to the git `safe.directory` directive.
#
# This adds the directory passed to that directory in the local user's environment
#
# Usage: gitEnsureSafeDirectory [ directory ... ]
# Argument: directory - Required. Directory. The directory to add to the `git` `safe.directory` configuration directive
# Exit Code: 0 - Success
# Exit Code: 2 - Argument is not a valid directory
# Exit Code: Other - git config error codes
#
gitEnsureSafeDirectory() {
  local usage="_${FUNCNAME[0]}"
  while [ $# -gt 0 ]; do
    [ -d "$1" ] || __throwArgument "$usage" "$1 is not a directory" || return $?
    if ! git config --global --get safe.directory | grep -q "$1"; then
      __catchEnvironment "$usage" git config --global --add safe.directory "$1" || return $?
    fi
    shift
  done
}
_gitEnsureSafeDirectory() {
  usageDocument "${BASH_SOURCE[0]}" "${FUNCNAME[0]#_}" "$@"
}

#
# Delete git tag locally and at origin
#
# Usage: gitTagDelete [ tag ... ]
# Argument: tag - The tag to delete locally and at origin
# Exit Code: argument - Any stage fails will result in this exit code. Partial deletion may occur.
#
gitTagDelete() {
  local usage="_${FUNCNAME[0]}"
  local exitCode=0
  export GIT_REMOTE

  __catchEnvironment "$usage" buildEnvironmentLoad GIT_REMOTE || return $?
  usageRequireEnvironment "$usage" GIT_REMOTE || return $?
  while [ $# -gt 0 ]; do
    # Deleting local tag
    __catchArgument "$usage" git tag -d "$1" || exitCode=$?
    # Deleting remote tag
    __catchArgument "$usage" git push "$GIT_REMOTE" :"$1" || exitCode=$?
    shift
  done
  return "$exitCode"
}
_gitTagDelete() {
  usageDocument "${BASH_SOURCE[0]}" "${FUNCNAME[0]#_}" "$@"
}

#
# Remove a tag everywhere and tag again on the current branch
#
# Usage: gitTagDelete [ tag ... ]
# Argument: tag - The tag to delete locally and remote
# Exit Code: 2 - Any stage fails will result in this exit code. Partial deletion may occur.
#
gitTagAgain() {
  local usage="_${FUNCNAME[0]}" a=("$@")
  [ $# -eq 0 ] || __throwArgument "$usage" "No arguments" || return $?
  while [ $# -gt 0 ]; do
    statusMessage decorate info "Deleting tag $1 ..."
    __catchArgument "$usage" gitTagDelete "$1" || return $?
    statusMessage decorate info "Tagging again $1 ..."
    __catchArgument "$usage" git tag "$1" || return $?
    __catchArgument "$usage" git push --tags || return $?
  done
  statusMessage --last decorate info "All tags completed" "$(decorate orange "${a[@]}")"
}

#
# Fetches a list of tags from git and filters those which start with v and a digit and returns
# them sorted by version correctly.
#
# Usage: gitVersionList
# Exit Code: 1 - If the `.git` directory does not exist
# Exit Code: 0 - Success
#
gitVersionList() {
  local usage="_${FUNCNAME[0]}"
  [ -d "./.git" ] || __throwEnvironment "$usage" "No .git directory at $(pwd), stopping" || return $?
  __catchEnvironment "$usage" git tag | grep -e '^v[0-9.]*$' | versionSort "$@" || return $?
}
_gitVersionList() {
  usageDocument "${BASH_SOURCE[0]}" "${FUNCNAME[0]#_}" "$@"
}

# Get the last reported version.
# Usage: gitVersionLast [ ignorePattern ]
# Argument: ignorePattern - Optional. Specify a grep pattern to ignore; allows you to ignore current version
gitVersionLast() {
  local skip
  if [ -n "${1-}" ]; then
    skip="$1"
    shift
    gitVersionList "$@" | grep -v "$skip" | tail -1
  else
    gitVersionList "$@" | tail -1
  fi
}

#
# Given a tag in the form "1.1.3" convert it to "v1.1.3" so it has a character prefix "v"
# Delete the old tag as well
#
veeGitTag() {
  local usage="_${FUNCNAME[0]}"
  local tagName="$1"

  [ "$tagName" = "${tagName#v}" ] || __throwArgument "$usage" "already v'd': $(decorate value "$tagName")" || return $?
  __catchEnvironment "$usage" git tag "v$tagName" "$tagName" || return $?
  __catchEnvironment "$usage" git tag -d "$tagName" || return $?
  __catchEnvironment "$usage" git push origin "v$tagName" ":$tagName" || return $?
  __catchEnvironment "$usage" git fetch -q --prune --prune-tags || return $?
}
_veeGitTag() {
  usageDocument "${BASH_SOURCE[0]}" "${FUNCNAME[0]#_}" "$@"
}

#
# Has a lot of caveats
#
# gitRemoveFileFromHistory path/to/file
#
# usually have to `git push --force`
#
gitRemoveFileFromHistory() {
  git filter-branch --index-filter "git rm -rf --cached --ignore-unmatch $1" HEAD
}

#
# Exit Code: 1 - the repo has NOT been modified
# Exit Code: 0 - the repo has been modified
#
# Has a git repository been changed from HEAD?
# Source: https://stackoverflow.com/questions/3882838/whats-an-easy-way-to-detect-modified-files-in-a-git-workspace/3899339#3899339
# Credit: Chris Johnsen
#
gitRepositoryChanged() {
  ! git diff-index --quiet HEAD 2>/dev/null
}

#
# Usage: gitShowChanges
# Exit Code: 0 - the repo has been modified
# Exit Code: 1 - the repo has NOT bee modified
#
# Show changed files from HEAD
# Source: https://stackoverflow.com/questions/3882838/whats-an-easy-way-to-detect-modified-files-in-a-git-workspace/3899339#3899339
# Credit: Chris Johnsen
#
gitShowChanges() {
  git diff-index --name-only HEAD
}

#
# Usage: gitShowStatus
# Exit Code: 0 - the repo has been modified
# Exit Code: 1 - the repo has NOT bee modified
#
# Show changed files from HEAD with their status prefix character:
#
# - ' ' = unmodified
# - `M` = modified
# - `A` = added
# - `D` = deleted
# - `R` = renamed
# - `C` = copied
# - `U` = updated but unmerged
#
# (See `man git` for more details on status flags)
#
# Source: https://stackoverflow.com/questions/3882838/whats-an-easy-way-to-detect-modified-files-in-a-git-workspace/3899339#3899339
# Credit: Chris Johnsen
#
gitShowStatus() {
  git diff-index --name-status "$@" HEAD
}

#
# Are we currently inside a git hook?
#
# Tests non-blank strings in our environment.
#
# Environment: GIT_EXEC_PATH - Must be set to pass
# Environment: GIT_INDEX_FILE - Must be set to pass
# Exit Code: 0 - We are, semantically, inside a git hook
# Exit Code: 1 - We are NOT, semantically, inside a git hook
#
gitInsideHook() {
  [ -n "${GIT_EXEC_PATH-}" ] && [ -n "${GIT_INDEX_FILE-}" ]
}

#
# List remote hosts for the current git repository
# Parses `user@host:path/project.git` and extracts `host`
#
gitRemoteHosts() {
  local remoteUrl host
  while read -r remoteUrl; do
    host=$(urlParseItem host "$remoteUrl") || host=$(urlParseItem host "git://$remoteUrl") || __throwArgument "$usage" "Unable to extract host from \"$remoteUrl\"" || return $?
    printf -- "%s\n" "$host"
  done < <(git remote -v | awk '{ print $2 }')
}
_gitRemoteHosts() {
  usageDocument "${BASH_SOURCE[0]}" "${FUNCNAME[0]#_}" "$@"
}

# Generates a git tag for a build version, so `v1.0d1`, `v1.0d2`, for version `v1.0`.
# Tag a version of the software in git and push tags to origin.
# If this fails it will output the installation log.
# When this tool succeeds the git repository contains a tag with the suffix and an index which represents the build index.
#
# Default is: `--suffix rc` **release candidate**
#
# - `d` - for **development**
# - `s` - for **staging**
# - `rc` - for **release candidate**
#
# Usage: {fn} [ --suffix versionSuffix ] Tag version in git
# Argument: --suffix - word to use between version and index as: `{current}rc{nextIndex}`
# Hook: version-current
# Environment: BUILD_VERSION_SUFFIX - String. Version suffix to use as a default. If not specified the default is `rc`.
# Environment: BUILD_MAXIMUM_TAGS_PER_VERSION - Integer. Number of integers to attempt to look for when incrementing.
gitTagVersion() {
  local usage="_${FUNCNAME[0]}"
  local maximumTagsPerVersion

  __catchEnvironment "$usage" buildEnvironmentLoad BUILD_MAXIMUM_TAGS_PER_VERSION || return $?

  maximumTagsPerVersion="$BUILD_MAXIMUM_TAGS_PER_VERSION"
  local init start versionSuffix

  init=$(timingStart) || return $?
  start=$init
  versionSuffix=""

  # _IDENTICAL_ argument-case-header 5
  local __saved=("$@") __count=$#
  while [ $# -gt 0 ]; do
    local argument="$1" __index=$((__count - $# + 1))
    [ -n "$argument" ] || __throwArgument "$usage" "blank #$__index/$__count ($(decorate each quote "${__saved[@]}"))" || return $?
    case "$argument" in
    # _IDENTICAL_ --help 4
    --help)
      "$usage" 0
      return $?
      ;;
    --suffix)
      shift || __throwArgument "$usage" "missing $argument argument" || return $?
      versionSuffix="${1-}"
      [ -n "$versionSuffix" ] || __throwArgument "$usage" "Blank $argument argument" || return $?
      ;;
    *)
      __throwArgument "$usage" "unknown argument: $argument" || return $?
      ;;
    esac
    shift || __throwArgument "$usage" "shift $argument" || return $?
  done

  statusMessage decorate info "Pulling tags from origin "
  __catchEnvironment "$usage" git pull --tags origin >/dev/null || return $?
  statusMessage timingReport "$start" "Pulled tags in"

  statusMessage decorate info "Pulling tags from origin "
  __catchEnvironment "$usage" git pull --tags origin >/dev/null || return $?
  statusMessage timingReport "$start" "Pulled tags in"

  local currentVersion previousVersion releaseNotes
  local tagPrefix index tryVersion

  currentVersion=$(__catchEnvironment "$usage" hookRun version-current) || return $?
  if ! previousVersion=$(gitVersionLast "$currentVersion"); then
    previousVersion="none"
  fi

  if git show-ref --tags "$currentVersion" --quiet; then
    decorate error "Version $currentVersion already exists, already tagged." 1>&2
    return 16
  fi
  if [ "$previousVersion" = "$currentVersion" ]; then
    decorate error "Version $currentVersion up to date, nothing to do." 1>&2
    return 17
  fi
  printf -- "%s %s\n%s %s\n" \
    "$(decorate label "Previous version is: ")" "$(decorate value "$previousVersion")" \
    "$(decorate label " Release version is: ")" "$(decorate value "$currentVersion")"

  releaseNotes="$(releaseNotes "$currentVersion")" || __throwEnvironment "$usage" "releaseNotes $currentVersion failed" || return $?

  if [ ! -f "$releaseNotes" ]; then
    decorate error "Version $currentVersion no release notes \"$releaseNotes\" found, stopping." 1>&2
    return 18
  fi

  local tagFile clean=()

  tagFile=$(fileTemporaryName "$usage") || return $?
  clean=("$tagFile")
  # rc is for release candidate
  versionSuffix=${versionSuffix:-${BUILD_VERSION_SUFFIX:-rc}}
  tagPrefix="${currentVersion}${versionSuffix}"
  __catchEnvironment "$usage" git show-ref --tags | removeFields 1 | __catchEnvironment "$usage" muzzle tee -a "$tagFile" || _clean $? "${clean[@]}" || return $?
  index=0
  while true; do
    tryVersion="$tagPrefix$index"
    if ! grep -q "$tryVersion" "$tagFile"; then
      break
    fi
    index=$((index + 1))
    [ $index -lt "$maximumTagsPerVersion" ] || __throwEnvironment "$usage" "Tag version exceeded maximum of $maximumTagsPerVersion" || _clean $? "${clean[@]}" || return $?
  done
  __catchEnvironment "$usage" rm -rf "${clean[@]}" || return $?

  statusMessage decorate info "Tagging version $(decorate code "$tryVersion") ... " || return $?
  __catchEnvironment "$usage" git tag "$tryVersion" || return $?
  statusMessage decorate info "Pushing version $(decorate code "$tryVersion") ... " || return $?
  __catchEnvironment "$usage" git push --tags --quiet || return $?
  statusMessage decorate info "Fetching version $(decorate code "$tryVersion") ... " || return $?
  __catchEnvironment "$usage" git fetch -q || return $?
  statusMessage --last timingReport "$init" "Tagged version completed in" || return $?
}
_gitTagVersion() {
  # _IDENTICAL_ usageDocument 1
  usageDocument "${BASH_SOURCE[0]}" "${FUNCNAME[0]#_}" "$@"
}

# Usage: {fn} startingDirectory
# Finds `.git` directory above or at `startingDirectory`
# See: findFileHome
gitFindHome() {
  __directoryParent "_${FUNCNAME[0]}" --pattern ".git" "$@"
}
_gitFindHome() {
  # _IDENTICAL_ usageDocument 1
  usageDocument "${BASH_SOURCE[0]}" "${FUNCNAME[0]#_}" "$@"
}

#
# Usage: {fn} [ --last ] [ -- ] [ comment ... ]
# Argument: --last - Optional. Flag. Append last comment
# Argument: -- - Optional. Flag. Skip updating release notes with comment.
# Argument: --help - Optional. Flag. I need somebody.
# Argument: comment - Optional. Text. A text comment for release notes and describing in general terms, what was done for a commit message.
# Commits all files added to git and also update release notes with comment
#
# Comment wisely. Does not duplicate comments. Check your release notes.
#
# Example:     c last
# Example:     c --last
# Example:     c --
# Example:
# Example: ... are all equivalent.
gitCommit() {
  local usage="_${FUNCNAME[0]}"

  local appendLast=false updateReleaseNotes=true comment="" home="" openLinks=""
  # _IDENTICAL_ argument-case-header 5
  local __saved=("$@") __count=$#
  while [ $# -gt 0 ]; do
    local argument="$1" __index=$((__count - $# + 1))
    [ -n "$argument" ] || __throwArgument "$usage" "blank #$__index/$__count ($(decorate each quote "${__saved[@]}"))" || return $?
    case "$argument" in
    # _IDENTICAL_ --help 4
    --help)
      "$usage" 0
      return $?
      ;;
    --home)
      shift
      home=$(usageArgumentDirectory "$usage" "home" "${1-}") || return $?
      ;;
    --)
      updateReleaseNotes=false
      ;;
    --last)
      appendLast=true
      ;;
    --open-links)
      openLinks=true
      ;;
    *)
      comment="$*"
      break
      ;;
    esac
    # _IDENTICAL_ argument-esac-shift 1
    shift
  done

  if ! isBoolean "$openLinks"; then
    openLinks=$(__catchEnvironment "$usage" buildEnvironmentGet GIT_OPEN_LINKS) || return $?
  fi
  isBoolean "$openLinks" || openLinks=false

  if [ "$comment" = "last" ]; then
    appendLast=true
    comment=
  fi

  local start
  start="$(pwd -P 2>/dev/null)" || __throwEnvironment "$usage" "Failed to get pwd" || return $?
  if [ -z "$home" ]; then
    home=$(gitFindHome "$start") || __throwEnvironment "$usage" "Unable to find git home" || return $?
    buildEnvironmentContext gitCommit --home "$home" "${__saved[@]+"${__saved[@]}"}" || return $?
    return 0
  fi
  __catchEnvironment "$usage" cd "$home" || return $?
  gitRepositoryChanged || __throwEnvironment "$usage" "No changes to commit" || return $?
  local notes
  notes="$(releaseNotes)" || __throwEnvironment "$usage" "No releaseNotes?" || return $?
  if $updateReleaseNotes && [ -n "$comment" ]; then
    statusMessage decorate info "Updating release notes ..."
    __catchEnvironment "$usage" __gitCommitReleaseNotesUpdate "$usage" "$notes" "$comment" || return $?
  elif [ -z "$comment" ]; then
    comment=$(__gitCommitReleaseNotesGetLastComment "$usage" "$notes") || return $?
    [ -z "$comment" ] || __catchEnvironment "$usage" printf -- "%s %s:\n%s\n" "$(decorate info "Using last release note line from")" "$(decorate file "$notes")" "$(boxedHeading "$comment")" || return $?
  fi
  outputHandler="cat"
  ! $openLinks || outputHandler="urlOpener"
  if $appendLast || [ -z "$comment" ]; then
    statusMessage decorate info "Using last commit message ... ($(decorate subtle "$outputHandler"))"
    __catchEnvironment "$usage" git commit --reuse-message=HEAD --reset-author -a 2>&1 | "$outputHandler" || return $?
  else
    statusMessage decorate info "Using commit comment \"$comment\" ... ($(decorate subtle "$outputHandler"))"
    __catchEnvironment "$usage" git commit -a -m "$comment" 2>&1 | "$outputHandler" || return $?
  fi
  __catchEnvironment "$usage" cd "$start" || return $?
  return 0
}
__gitCommitReleaseNotesUpdate() {
  local usage="$1" notes="$2" comment="$3"
  local pattern

  home=$(__catchEnvironment "$usage" buildHome) || return $?
  pattern="$(quoteGrepPattern "$comment")"
  __catchEnvironment "$usage" statusMessage --last printf -- "%s%s\n" "$(lineFill '.' "$(decorate label "Release notes") $(decorate file "$notes") $(decorate decoration --)")" "$(decorate reset --)" || return $?
  if ! grep -q -e "$pattern" "$notes"; then
    __catchEnvironment "$usage" printf -- "%s %s\n" "-" "$comment" >>"$notes" || return $?
    __catchEnvironment "$usage" printf -- "%s %s:\n%s\n" "$(decorate info "Adding comment to")" "$(decorate file "$notes")" "$(boxedHeading "$comment")" || return $?
    __catchEnvironment "$usage" git add "$notes" || return $?
    __catchEnvironment "$usage" grep -B 10 -e "$pattern" "$notes" | decorate code || return $?
  else
    __catchEnvironment "$usage" statusMessage printf -- "%s %s:\n" "$(decorate info "Comment already added to")" "$(decorate code "$notes")" || return $?
    __catchEnvironment "$usage" grep -q -e "$pattern" "$notes" | decorate code || return $?
  fi
}
__gitCommitReleaseNotesGetLastComment() {
  local usage="$1" notes="$2"
  grep -e '^- ' "$notes" | tail -n 1 | cut -c 3-
}
_gitCommit() {
  usageDocument "${BASH_SOURCE[0]}" "${FUNCNAME[0]#_}" "$@"
}

# Usage: gitMainly
# Exit Code: 1 - Already in main, staging, or HEAD, or git merge failed
# Exit Code: 0 - git merge succeeded
# Merge `staging` and `main` branches of a git repository into the current branch.
#
# Will merge `origin/staging` and `origin/main` after doing a `--pull` for both of them
#
# Current repository should be clean and have no modified files.
#
gitMainly() {
  local usage="_${FUNCNAME[0]}"
  local argument
  local branch returnCode updateOther
  local verboseFlag
  local errorLog remote="origin"

  verboseFlag=false
  while [ $# -gt 0 ]; do
    argument="$1"
    [ -n "$argument" ] || __throwArgument "$usage" "blank argument" || return $?
    case "$argument" in
    # _IDENTICAL_ --help 4
    --help)
      "$usage" 0
      return $?
      ;;
    --remote)
      shift
      remote=$(usageArgumentString "$usage" "$argument" "${1-}") || return $?
      ;;
    --verbose)
      verboseFlag=true
      ;;
    *)
      __throwArgument "$usage" "unknown argument: $(decorate value "$argument")" || return $?
      ;;
    esac
    shift || __throwArgument "$usage" "missing argument $(decorate label "$argument")" || return $?
  done

  errorLog=$(mktemp)
  branch=$(git rev-parse --abbrev-ref HEAD) || _environment "Git not present" || return $?
  case "$branch" in
  main | staging)
    __throwEnvironment "$usage" "Already in branch $(decorate code "$branch")" || return $?
    ;;
  HEAD)
    __throwEnvironment "$usage" "Ignore branches named $(decorate code "$branch")" || return $?
    ;;
  *)
    returnCode=0
    for updateOther in staging main; do
      ! $verboseFlag || decorate info git checkout "$updateOther"
      if ! git checkout "$updateOther" >"$errorLog" 2>&1; then
        printf -- "%s %s\n" "$(decorate error "Unable to checkout branch")" "$(decorate code "$updateOther")" 1>&2
        returnCode=1
        __environment git status -s || :
        break
      else
        ! $verboseFlag || decorate info git pull "# ($updateOther)"
<<<<<<< HEAD
        if ! __environment git pull >"$errorLog" 2>&1; then
          printf -- "%s %s\n" "$(decorate error "Unable to pull branch")" "$(decorate code "$updateOther")" 1>&2
          ! $verboseFlag || dumpPipe errors <"$errorLog"
=======
        if ! __environment git pull "$remote" "$updateOther" >"$errorLog" 2>&1; then
>>>>>>> 1d81997e
          returnCode=1
          break
        fi
      fi
    done
    if [ "$returnCode" -ne 0 ]; then
      __environment git checkout -f "$branch" || :
      rm -rf "$errorLog"
      return "$returnCode"
    fi
    ! $verboseFlag || decorate info git checkout "$branch"
    if ! __environment git checkout "$branch" >"$errorLog" 2>&1; then
      printf -- "%s %s\n" "$(decorate error "Unable to switch BACK to branch")" "$(decorate code "$updateOther")" 1>&2
      rm -rf "$errorLog"
      return 1
    fi
    ! $verboseFlag || decorate info git merge -m
    __environment git merge -m "Merging staging and main with $branch" origin/staging origin/main || return $?
    if grep -q 'Already' "$errorLog"; then
      printf -- "%s %s\n" "$(decorate info "Already up to date")" "$(decorate code "$branch")"
    else
      printf -- "%s %s\n" "$(decorate info "Merged staging and main into branch")" "$(decorate code "$branch")"
    fi
    rm -rf "$errorLog" || :
    ;;
  esac
}
_gitMainly() {
  usageDocument "${BASH_SOURCE[0]}" "${FUNCNAME[0]#_}" "$@"
}

# Get the commit hash
gitCommitHash() {
  local usage="_${FUNCNAME[0]}"
  [ $# -eq 0 ] || __throwArgument "$usage" "No arguments allowed" || return $?
  __catchEnvironment "$usage" git rev-parse --short HEAD || return $?
}
_gitCommitHash() {
  usageDocument "${BASH_SOURCE[0]}" "${FUNCNAME[0]#_}" "$@"
}

#
# Get the current branch name
#
gitCurrentBranch() {
  local usage="_${FUNCNAME[0]}"

  # git rev-parse --abbrev-ref HEAD
  __catchEnvironment "$usage" git symbolic-ref --short HEAD || return $?
}
_gitCurrentBranch() {
  usageDocument "${BASH_SOURCE[0]}" "${FUNCNAME[0]#_}" "$@"
}

# Does git have any tags?
# May need to `git pull --tags`, or no tags exist.
gitHasAnyRefs() {
  local usage="_${FUNCNAME[0]}"
  local count

  count=$(__catchEnvironment "$usage" git show-ref | grep -c refs/tags) || return $?
  [ $((0 + count)) -gt 0 ]
}
_gitHasAnyRefs() {
  usageDocument "${BASH_SOURCE[0]}" "${FUNCNAME[0]#_}" "$@"
}

# List current valid git hook types
# Output: lines:gitHookType
# Hook types:
# - pre-commit
# - pre-push
# - pre-merge-commit
# - pre-rebase
# - pre-receive
# - update
# - post-update
# - post-commit
gitHookTypes() {
  printf -- "%s " pre-commit pre-push pre-merge-commit pre-rebase pre-receive update post-update post-commit
}

# Install one or more git hooks from Zesk Build hooks.
# Zesk Build hooks are named `git-hookName.sh` in `bin/hooks/` so `git-pre-commit.sh` will be installed as the `pre-commit` hook for git.
#
# Argument: --copy - Flag. Optional. Copy the hook but do not execute it.
# Argument: --verbose - Flag. Optional. Be verbose about what is done.
# Argument: --application home - Directory. Optional. Set the application home directory to this prior to looking for hooks.
# Argument: hookName - String. Optional. A hook or hook names to install. See `gitHookTypes`
# Hook types:
# - pre-commit
# - pre-push
# - pre-merge-commit
# - pre-rebase
# - pre-receive
# - update
# - post-update
# - post-commit
# See: gitHookTypes
gitInstallHooks() {
  local hook
  local argument
  local usage="_${FUNCNAME[0]}"
  local types home

  home=$(__catchEnvironment "$usage" buildHome) || return $?

  local verbose=false hookNames=()

  read -r -a types < <(gitHookTypes) || :
  # _IDENTICAL_ argument-case-header 5
  local __saved=("$@") __count=$#
  while [ $# -gt 0 ]; do
    local argument="$1" __index=$((__count - $# + 1))
    [ -n "$argument" ] || __throwArgument "$usage" "blank #$__index/$__count ($(decorate each quote "${__saved[@]}"))" || return $?
    case "$argument" in
    # _IDENTICAL_ --help 4
    --help)
      "$usage" 0
      return $?
      ;;
    --copy)
      execute=false
      ;;
    --verbose)
      verbose=true
      ;;
    --application)
      shift || __throwArgument "$usage" "missing $argument argument" || return $?
      home=$(usageArgumentDirectory "$usage" "applicationHome" "$1") || return $?
      ;;
    *)
      hook="$argument"
      if inArray "$hook" "${types[@]}"; then
        hookNames+=("$hook")
      else
        __throwArgument "$usage" "Unknown hook:" "$argument" "Allowed:" "${types[@]}" || return $?
      fi
      ;;
    esac
    # _IDENTICAL_ argument-esac-shift 1
    shift
  done
  if [ ${#hookNames[@]} -eq 0 ]; then
    hookNames=("${types[@]}")
  fi
  for hook in "${hookNames[@]}"; do
    if hasHook --application "$home" "git-$hook"; then
      __catchEnvironment "$usage" gitInstallHook --application "$home" --copy "$hook" || return $?
      ! $verbose || decorate success "Installed $(decorate value "$hook")" || :
    fi
  done
}
_gitInstallHooks() {
  usageDocument "${BASH_SOURCE[0]}" "${FUNCNAME[0]#_}" "$@"
}

# Usage: {fn} [ --application applicationHome ] [ --copy ] hook
# Argument: hook - A hook to install. Maps to `git-hook` internally. Will be executed in-place if it has changed from the original.
# Argument: --application - Optional. Directory. Path to application home.
# Install the most recent version of this hook and RUN IT in place if it has changed.
# Argument: --copy - Optional. Flag. Do not execute the hook if it has changed.
# You should ONLY run this from within your hook, or provide the `--copy` flag to just copy.
# When running within your hook, pass additional arguments so they can be preserved:
#
#     gitInstallHook --application "$myHome" pre-commit "$@" || return $?
#
# Exit code: 0 - the file was not updated
# Exit code: 1 - Environment error
# Exit code: 2 - Argument error
# Environment: BUILD-HOME - The default application home directory used for `.git` and build hooks.
gitInstallHook() {
  local argument fromTo relFromTo item home execute verbose
  local usage="_${FUNCNAME[0]}"
  local types

  read -r -a types < <(gitHookTypes) || :
  home=$(__catchEnvironment "$usage" buildHome) || return $?
  execute=true
  verbose=false
  while [ $# -gt 0 ]; do
    argument="$1"
    [ -n "$argument" ] || __throwArgument "$usage" "blank argument" || return $?
    case "$argument" in
    --copy)
      execute=false
      ;;
    --verbose)
      verbose=true
      ;;
    # _IDENTICAL_ --help 4
    --help)
      "$usage" 0
      return $?
      ;;
    --application)
      shift || __throwArgument "$usage" "missing $argument argument" || return $?
      home=$(usageArgumentDirectory "$usage" "applicationHome" "$1") || return $?
      ;;
    *)
      if inArray "$argument" "${types[@]}"; then
        hasHook --application "$home" "git-$argument" || __throwArgument "$usage" "Hook git-$argument does not exist (Home: $home)" || return $?
        fromTo=("$(whichHook --application "$home" "git-$argument")" "$home/.git/hooks/$argument") || __throwEnvironment "$usage" "Unable to whichHook git-$argument (Home: $home)" || rewturn $?
        relFromTo=()
        home="${home%/}/"
        for item in "${fromTo[@]}"; do
          item="${item#"$home"}"
          relFromTo+=("./$item")
        done
        if [ -f "${fromTo[1]}" ]; then
          if diff -q "${fromTo[@]}" >/dev/null; then
            ! $verbose || decorate pair 15 "No changes:" "${relFromTo[@]}"
            return 0
          fi
          ! $verbose || decorate pair 15 "Changed:" "${relFromTo[@]}"
        else
          ! $verbose || decorate pair 15 "Installing" "${relFromTo[1]}"
        fi
        statusMessage --last printf "%s %s -> %s\n" "$(decorate success "git hook:")" "$(decorate warning "${relFromTo[0]}")" "$(decorate code "${relFromTo[1]}")" || :
        __catchEnvironment "$usage" cp -f "${fromTo[@]}" || return $?
        ! $execute || __catchEnvironment "$usage" exec "${fromTo[1]}" "$@" || return $?
        return 0
      else
        __throwArgument "$usage" "Unknown hook:" "$argument" "Allowed:" "${types[@]}" || return $?
      fi
      ;;
    esac
    shift
  done
}
_gitInstallHook() {
  usageDocument "${BASH_SOURCE[0]}" "${FUNCNAME[0]#_}" "$@"
}

__gitPreCommitCache() {
  local directory create="${1-}" name
  name="pre-commit.$(whoami)" || _environment whoami || return $?
  directory=$(buildCacheDirectory "$name") || _environment buildCacheDirectory "$name" || return $?
  [ "$create" != "true" ] || [ -d "$directory" ] || __environment mkdir -p "$directory" || return $?
  printf "%s\n" "$directory"
}

# Set up a pre-commit hook
gitPreCommitSetup() {
  local usage="_${FUNCNAME[0]}"
  local directory total=0

  directory=$(__catchEnvironment "$usage" __gitPreCommitCache true) || return $?
  __catchEnvironment "$usage" git diff --name-only --cached --diff-filter=ACMR | __catchEnvironment "$usage" extensionLists --clean "$directory" || return $?
  total=$(($(wc -l <"$directory/@") + 0)) || __throwEnvironment "$usage" "wc -l" || return $?
  [ $total -ne 0 ]
}
_gitPreCommitSetup() {
  # _IDENTICAL_ usageDocument 1
  usageDocument "${BASH_SOURCE[0]}" "${FUNCNAME[0]#_}" "$@"
}

# Output a display for pre-commit files changed
gitPreCommitHeader() {
  local usage="_${FUNCNAME[0]}" width=5
  local directory total color

  directory=$(__catchEnvironment "$usage" __gitPreCommitCache true) || return $?
  [ -f "$directory/@" ] || __throwEnvironment "$usage" "$directory/@ missing" || return $?
  total=$(($(__catchEnvironment "$usage" wc -l <"$directory/@") + 0)) || return $?
  statusMessage --last printf -- "%s: %s\n" "$(decorate success "$(alignRight "$width" "all")")" "$(decorate info "$total $(plural "$total" file files) changed")"
  while [ $# -gt 0 ]; do
    total=0
    color="warning"
    if [ -f "$directory/$1" ]; then
      total=$(($(wc -l <"$directory/$1") + 0))
      color="success"
    fi
    # shellcheck disable=SC2015
    printf "%s: %s\n" "$(decorate "$color" "$(alignRight "$width" "$1")")" "$(decorate info "$total $(plural "$total" file files) changed")"
    shift
  done
}
_gitPreCommitHeader() {
  # _IDENTICAL_ usageDocument 1
  usageDocument "${BASH_SOURCE[0]}" "${FUNCNAME[0]#_}" "$@"
}

# Does this commit have the following file extensions?
gitPreCommitHasExtension() {
  local usage="_${FUNCNAME[0]}"
  local directory
  directory=$(__catchEnvironment "$usage" __gitPreCommitCache true) || return $?
  while [ $# -gt 0 ]; do
    [ -f "$directory/$1" ] || return 1
    shift
  done
}
_gitPreCommitHasExtension() {
  # _IDENTICAL_ usageDocument 1
  usageDocument "${BASH_SOURCE[0]}" "${FUNCNAME[0]#_}" "$@"
}

# List the file(s) of an extension
gitPreCommitListExtension() {
  local usage="_${FUNCNAME[0]}"
  local directory
  directory=$(__catchEnvironment "$usage" __gitPreCommitCache true) || return $?
  while [ $# -gt 0 ]; do
    [ -f "$directory/$1" ] || __throwEnvironment "$usage" "No files with extension $1" || return $?
    __catchEnvironment "$usage" cat "$directory/$1" || return $?
    shift
  done | sort
}
_gitPreCommitListExtension() {
  # _IDENTICAL_ usageDocument 1
  usageDocument "${BASH_SOURCE[0]}" "${FUNCNAME[0]#_}" "$@"
}

# Clean up after our pre-commit (deletes cache directory)
gitPreCommitCleanup() {
  local usage="_${FUNCNAME[0]}"
  local directory
  directory=$(__catchEnvironment "$usage" __gitPreCommitCache) || return $?
  [ ! -d "$directory" ] || __catchEnvironment "$usage" rm -rf "$directory" || return $?
}
_gitPreCommitCleanup() {
  # _IDENTICAL_ usageDocument 1
  usageDocument "${BASH_SOURCE[0]}" "${FUNCNAME[0]#_}" "$@"
}

# Does a branch exist locally or remotely?
# Usage: {fn} branch ...
# Argument: branch ... - String. Required. List of branch names to check.
# Exit Code: 0 - All branches passed exist
# Exit Code: 1 - At least one branch does not exist locally or remotely
gitBranchExists() {
  local usage="_${FUNCNAME[0]}"

  [ $# -gt 0 ] || __throwArgument "$usage" "Requires at least one branch name" || return $?
  while [ $# -gt 0 ]; do
    if ! gitBranchExistsLocal "$1" && ! gitBranchExistsRemote "$1"; then
      return 1
    fi
    shift
  done
}
_gitBranchExists() {
  # _IDENTICAL_ usageDocument 1
  usageDocument "${BASH_SOURCE[0]}" "${FUNCNAME[0]#_}" "$@"
}

# Does a branch exist locally?
# Usage: {fn} branch ...
# Argument: branch ... - String. Required. List of branch names to check.
# Exit Code: 0 - All branches passed exist
# Exit Code: 1 - At least one branch does not exist locally
gitBranchExistsLocal() {
  local usage="_${FUNCNAME[0]}"
  local branch

  [ $# -gt 0 ] || __throwArgument "$usage" "Requires at least one branch name" || return $?
  while [ $# -gt 0 ]; do
    branch=$(__catchEnvironment "$usage" git branch --list "$1") || return $?
    [ -n "$branch" ] || return 1
    shift
  done
}
_gitBranchExistsLocal() {
  # _IDENTICAL_ usageDocument 1
  usageDocument "${BASH_SOURCE[0]}" "${FUNCNAME[0]#_}" "$@"
}

# Does a branch exist remotely?
# Usage: {fn} branch ...
# Argument: branch ... - String. Required. List of branch names to check.
# Exit Code: 0 - All branches passed exist
# Exit Code: 1 - At least one branch does not exist remotely
gitBranchExistsRemote() {
  local usage="_${FUNCNAME[0]}"
  local branch

  export GIT_REMOTE

  __catchEnvironment "$usage" buildEnvironmentLoad GIT_REMOTE || return $?
  [ -n "$GIT_REMOTE" ] || __catchEnvironment "$usage" "GIT_REMOTE requires a value" || return $?

  [ $# -gt 0 ] || __throwArgument "$usage" "Requires at least one branch name" || return $?
  while [ $# -gt 0 ]; do
    branch=$(__catchEnvironment "$usage" git ls-remote --heads "$GIT_REMOTE" "$1") || return $?
    [ -n "$branch" ] || return 1
    shift
  done
}
_gitBranchExistsRemote() {
  # _IDENTICAL_ usageDocument 1
  usageDocument "${BASH_SOURCE[0]}" "${FUNCNAME[0]#_}" "$@"
}

#
# Check out a branch with the current version and optional formatting
#
# `BUILD_BRANCH_FORMAT` is a string which can contain tokens in the form `{user}` and `{version}`
#
# The default value is `{version}-{user}`
#
# Environment: BUILD_BRANCH_FORMAT
#
gitBranchify() {
  local usage="_${FUNCNAME[0]}"
  local version user format branchName currentBranch

  export GIT_BRANCH_FORMAT GIT_REMOTE

  usageRequireBinary "$usage" whoami || return $?
  __catchEnvironment "$usage" buildEnvironmentLoad GIT_BRANCH_FORMAT GIT_REMOTE || return $?
  [ -n "$GIT_REMOTE" ] || __catchEnvironment "$usage" "GIT_REMOTE requires a value" || return $?

  version=$(__catchEnvironment "$usage" hookVersionCurrent) || return $?
  user=$(__catchEnvironment "$usage" whoami) || return $?

  format="${BUILD_BRANCH_FORMAT-}"
  [ -n "$format" ] || format="{version}-{user}"
  branchName="$(version=$version user=$user mapEnvironment < <(printf "%s\n" "$format"))"
  [ -n "$branchName" ] || __throwEnvironment "$usage" "BUILD_BRANCH_FORMAT=\"$BUILD_BRANCH_FORMAT\" -> \"$format\" made blank branch (user=$user version=$version)" || return $?

  if gitBranchExists "$branchName"; then
    currentBranch=$(__catchEnvironment "$usage" gitCurrentBranch) || return $?
    if [ "$currentBranch" != "$branchName" ]; then
      if ! muzzle git checkout "$branchName" 2>&1; then
        __throwEnvironment "$usage" "Local changes in $(decorate value "$currentBranch") prevent switching to $(decorate code "$branchName") due to local changes" || return $?
      fi
      decorate success "Switched to $(decorate code "$branchName")"
    else
      decorate success "Branch is $(decorate code "$branchName")"
    fi
  else
    __catchEnvironment "$usage" git checkout -b "$branchName" || return $?
    __catchEnvironment "$usage" git push -u "$GIT_REMOTE" "$branchName" || return $?
    printf "%s %s %s%s%s\n" "$(decorate success "Branch is")" "$(decorate code "$branchName")" "$(decorate info "(pushed to ")" "$(decorate value "$GIT_REMOTE")" "$(decorate info ")")"
  fi

}
_gitBranchify() {
  # _IDENTICAL_ usageDocument 1
  usageDocument "${BASH_SOURCE[0]}" "${FUNCNAME[0]#_}" "$@"
}

# Merge the current branch with another, push to remote, and then return to the original branch.
# Argument: branch - String. Required. Branch to merge the current branch with.
# Argument: --skip-ip - Boolean. Optional. Do not add the IP address to the comment.
# Argument: --comment - String. Optional. Comment for merge commit.
gitBranchMergeCurrent() {
  local usage="_${FUNCNAME[0]}"

  local targetBranch="" comment="" addIP=true

  # _IDENTICAL_ argument-case-header 5
  local __saved=("$@") __count=$#
  while [ $# -gt 0 ]; do
    local argument="$1" __index=$((__count - $# + 1))
    [ -n "$argument" ] || __throwArgument "$usage" "blank #$__index/$__count ($(decorate each quote "${__saved[@]}"))" || return $?
    case "$argument" in
    # _IDENTICAL_ --help 4
    --help)
      "$usage" 0
      return $?
      ;;
    --skip-ip)
      addIP=false
      ;;
    --comment)
      shift
      comment=$(usageArgumentString "$usage" "$argument" "${1-}") || return $?
      ;;
    *)
      targetBranch="$(usageArgumentString "$usage" "$argument" "$1")" || return $?
      ;;
    esac
    # _IDENTICAL_ argument-esac-shift 1
    shift
  done

  [ -n "$targetBranch" ] || __throwArgument "$usage" "branch required" || return $?
  if [ -z "$comment" ]; then
    comment="${FUNCNAME[0]} by $(whoami) on $(hostname)"
  fi
  if $addIP; then
    comment="$comment @ $(ipLookup || printf "%s" "$? <- ipLookup failed")" 2>/dev/null
  fi
  local currentBranch
  currentBranch=$(__catchEnvironment "$usage" gitCurrentBranch) || return $?
  if [ "$currentBranch" = "$targetBranch" ]; then
    __throwEnvironment "$usage" "Already on $(decorate code "$targetBranch") branch" || return $?
  fi
  __catchEnvironment "$usage" git checkout "$targetBranch" || return $?
  __catchEnvironment "$usage" git merge -m "$comment" "$branch" || _undo $? git checkout --force "$branch" || return $?
  __catchEnvironment "$usage" git push || _undo $? git checkout --force "$branch" || return $?
  __catchEnvironment "$usage" git checkout "$branch" || return $?
}
_gitUpdateBranch() {
  # _IDENTICAL_ usageDocument 1
  usageDocument "${BASH_SOURCE[0]}" "${FUNCNAME[0]#_}" "$@"
}

# ----------------------------------------------------------------------------------------------------
# ----------------------------------------------------------------------------------------------------
# ----------------------------------------------------------------------------------------------------
#
# Various git environment samples from codebase

# GIT_AUTHOR_DATE=@1702851863 +0000
# GIT_AUTHOR_EMAIL=dude@example.com
# GIT_AUTHOR_NAME=root
# GIT_EDITOR=:
# GIT_EXEC_PATH=/usr/lib/git-core
# GIT_INDEX_FILE=/opt/atlassian/bitbucketci/agent/build/.git/index.lock
# GIT_PREFIX=

#
# HomeBrew
#
# GIT_ASKPASS=/Applications/Visual Studio Code.app/Contents/Resources/app/extensions/git/dist/askpass.sh
# GIT_AUTHOR_DATE=@1702851303 -0500
# GIT_AUTHOR_EMAIL=dude@example.com
# GIT_AUTHOR_NAME=The Dude
# GIT_EDITOR=:
# GIT_EXEC_PATH=/usr/local/Cellar/git/2.28.0/libexec/git-core
# GIT_INDEX_FILE=/Users/dude/marketacumen/build/.git/index.lock
# GIT_PREFIX=
# GIT_REFLOG_ACTION=pull<|MERGE_RESOLUTION|>--- conflicted
+++ resolved
@@ -514,7 +514,7 @@
   local argument
   local branch returnCode updateOther
   local verboseFlag
-  local errorLog remote="origin"
+  local errorLog
 
   verboseFlag=false
   while [ $# -gt 0 ]; do
@@ -560,13 +560,9 @@
         break
       else
         ! $verboseFlag || decorate info git pull "# ($updateOther)"
-<<<<<<< HEAD
-        if ! __environment git pull >"$errorLog" 2>&1; then
+        if ! __environment git pull "$remote" "$updateOther" >"$errorLog" 2>&1; then
           printf -- "%s %s\n" "$(decorate error "Unable to pull branch")" "$(decorate code "$updateOther")" 1>&2
           ! $verboseFlag || dumpPipe errors <"$errorLog"
-=======
-        if ! __environment git pull "$remote" "$updateOther" >"$errorLog" 2>&1; then
->>>>>>> 1d81997e
           returnCode=1
           break
         fi
@@ -590,7 +586,7 @@
     else
       printf -- "%s %s\n" "$(decorate info "Merged staging and main into branch")" "$(decorate code "$branch")"
     fi
-    rm -rf "$errorLog" || :
+    rm -rf "$errorLog"
     ;;
   esac
 }
